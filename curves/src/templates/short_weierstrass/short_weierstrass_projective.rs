use crate::{impl_sw_curve_serializer, impl_sw_from_random_bytes};
use snarkos_models::curves::{
    AffineCurve,
    Field,
    One,
    PrimeField,
    ProjectiveCurve,
    SWModelParameters as Parameters,
    SquareRootField,
    Zero,
};
use snarkos_utilities::{
    bititerator::BitIterator,
    bytes::{FromBytes, ToBytes},
    rand::UniformRand,
    serialize::*,
};

use rand::{
    distributions::{Distribution, Standard},
    Rng,
};
use serde::{Deserialize, Serialize};
use std::{
    fmt::{Display, Formatter, Result as FmtResult},
    io::{Error, ErrorKind, Read, Result as IoResult, Write},
    marker::PhantomData,
    ops::{Add, AddAssign, Mul, MulAssign, Neg, Sub, SubAssign},
};

#[derive(Derivative, Serialize, Deserialize)]
#[derivative(
    Copy(bound = "P: Parameters"),
    Clone(bound = "P: Parameters"),
    PartialEq(bound = "P: Parameters"),
    Eq(bound = "P: Parameters"),
    Debug(bound = "P: Parameters"),
    Hash(bound = "P: Parameters")
)]
pub struct GroupAffine<P: Parameters> {
    pub x: P::BaseField,
    pub y: P::BaseField,
    pub infinity: bool,
    #[derivative(Debug = "ignore")]
    _params: PhantomData<P>,
}

impl<P: Parameters> Display for GroupAffine<P> {
    fn fmt(&self, f: &mut Formatter<'_>) -> FmtResult {
        if self.infinity {
            write!(f, "GroupAffine(Infinity)")
        } else {
            write!(f, "GroupAffine(x={}, y={})", self.x, self.y)
        }
    }
}

impl<P: Parameters> GroupAffine<P> {
    pub fn new(x: P::BaseField, y: P::BaseField, infinity: bool) -> Self {
        Self {
            x,
            y,
            infinity,
            _params: PhantomData,
        }
    }

    pub fn scale_by_cofactor(&self) -> <Self as AffineCurve>::Projective {
        self.mul_bits(BitIterator::new(P::COFACTOR))
    }

    pub(crate) fn mul_bits<S: AsRef<[u64]>>(&self, bits: BitIterator<S>) -> <Self as AffineCurve>::Projective {
        let mut res = GroupProjective::zero();
        for i in bits {
            res.double_in_place();
            if i {
                res.add_assign_mixed(self)
            }
        }
        res
    }
<<<<<<< HEAD

    /// Checks that the current point is on the elliptic curve.
    pub fn is_on_curve(&self) -> bool {
        if self.is_zero() {
            true
        } else {
            // Check that the point is on the curve
            let y2 = self.y.square();
            let x3b = P::add_b(&((self.x.square() * &self.x) + &P::mul_by_a(&self.x)));
            y2 == x3b
        }
    }
=======
>>>>>>> a484e440
}

impl<P: Parameters> Zero for GroupAffine<P> {
    fn zero() -> Self {
        Self::new(P::BaseField::zero(), P::BaseField::one(), true)
    }

    fn is_zero(&self) -> bool {
        self.infinity
    }
}

impl<P: Parameters> AffineCurve for GroupAffine<P> {
    type BaseField = P::BaseField;
    type Projective = GroupProjective<P>;
    type ScalarField = P::ScalarField;

    impl_sw_from_random_bytes!();

    fn prime_subgroup_generator() -> Self {
        Self::new(P::AFFINE_GENERATOR_COEFFS.0, P::AFFINE_GENERATOR_COEFFS.1, false)
    }

    /// Attempts to construct an affine point given an x-coordinate. The
    /// point is not guaranteed to be in the prime order subgroup.
    ///
    /// If and only if `greatest` is set will the lexicographically
    /// largest y-coordinate be selected.
    fn from_x_coordinate(x: Self::BaseField, greatest: bool) -> Option<Self> {
        // Compute x^3 + ax + b
        let x3b = P::add_b(&((x.square() * &x) + &P::mul_by_a(&x)));

        x3b.sqrt().map(|y| {
            let negy = -y;

            let y = if (y < negy) ^ greatest { y } else { negy };
            Self::new(x, y, false)
        })
    }

    fn add(self, _other: &Self) -> Self {
        unimplemented!()
    }

    fn mul<S: Into<<Self::ScalarField as PrimeField>::BigInt>>(&self, by: S) -> GroupProjective<P> {
        let bits = BitIterator::new(by.into());
        self.mul_bits(bits)
    }

    fn mul_by_cofactor_to_projective(&self) -> Self::Projective {
        self.scale_by_cofactor()
    }

    fn mul_by_cofactor_inv(&self) -> Self {
        self.mul(P::COFACTOR_INV).into()
    }

    fn into_projective(&self) -> GroupProjective<P> {
        (*self).into()
    }

    fn is_in_correct_subgroup_assuming_on_curve(&self) -> bool {
        self.mul_bits(BitIterator::new(P::ScalarField::characteristic()))
            .is_zero()
    }

    fn to_x_coordinate(&self) -> Self::BaseField {
        self.x.clone()
    }

    fn to_y_coordinate(&self) -> Self::BaseField {
        self.y.clone()
    }

    /// Attempts to construct an affine point given an x-coordinate. The
    /// point is not guaranteed to be in the prime order subgroup.
    ///
    /// If and only if `greatest` is set will the lexicographically
    /// largest y-coordinate be selected.
    fn get_point_from_x(x: Self::BaseField, greatest: bool) -> Option<Self> {
        // Compute x^3 + ax + b
        let x3b = P::add_b(&((x.square() * &x) + &P::mul_by_a(&x)));

        x3b.sqrt().map(|y| {
            let negy = -y;

            let y = if (y < negy) ^ greatest { y } else { negy };
            Self::new(x, y, false)
        })
    }

    /// Checks that the current point is on the elliptic curve.
    fn is_on_curve(&self) -> bool {
        if self.is_zero() {
            true
        } else {
            // Check that the point is on the curve
            let y2 = self.y.square();
            let x3b = P::add_b(&((self.x.square() * &self.x) + &P::mul_by_a(&self.x)));
            y2 == x3b
        }
    }
}

impl<P: Parameters> Neg for GroupAffine<P> {
    type Output = Self;

    fn neg(self) -> Self {
        if !self.is_zero() {
            Self::new(self.x, -self.y, false)
        } else {
            self
        }
    }
}

impl<P: Parameters> ToBytes for GroupAffine<P> {
    #[inline]
    fn write<W: Write>(&self, mut writer: W) -> IoResult<()> {
        self.x.write(&mut writer)?;
        self.y.write(&mut writer)?;
        self.infinity.write(writer)
    }
}

impl<P: Parameters> FromBytes for GroupAffine<P> {
    #[inline]
    fn read<R: Read>(mut reader: R) -> IoResult<Self> {
        let x = P::BaseField::read(&mut reader)?;
        let y = P::BaseField::read(&mut reader)?;
        let infinity = bool::read(&mut reader)?;

        if infinity != x.is_zero() && y.is_one() {
            return Err(Error::new(ErrorKind::InvalidData, "Infinity flag is not valid"));
        }

        Ok(Self::new(x, y, infinity))
    }
}

impl<P: Parameters> Default for GroupAffine<P> {
    #[inline]
    fn default() -> Self {
        Self::zero()
    }
}

#[derive(Derivative)]
#[derivative(
    Copy(bound = "P: Parameters"),
    Clone(bound = "P: Parameters"),
    Eq(bound = "P: Parameters"),
    Debug(bound = "P: Parameters"),
    Hash(bound = "P: Parameters")
)]
pub struct GroupProjective<P: Parameters> {
    pub x: P::BaseField,
    pub y: P::BaseField,
    pub z: P::BaseField,
    _params: PhantomData<P>,
}

impl<P: Parameters> Display for GroupProjective<P> {
    fn fmt(&self, f: &mut Formatter<'_>) -> FmtResult {
        write!(f, "{}", self.into_affine())
    }
}

impl<P: Parameters> PartialEq for GroupProjective<P> {
    fn eq(&self, other: &Self) -> bool {
        if self.is_zero() {
            return other.is_zero();
        }

        if other.is_zero() {
            return false;
        }

        // x1/z1 == x2/z2  <==> x1 * z2 == x2 * z1
        if (self.x * &other.z) != (other.x * &self.z) {
            false
        } else if (self.y * &other.z) != (other.y * &self.z) {
            false
        } else {
            true
        }
    }
}

impl<P: Parameters> Distribution<GroupProjective<P>> for Standard {
    #[inline]
    fn sample<R: Rng + ?Sized>(&self, rng: &mut R) -> GroupProjective<P> {
        let res = GroupProjective::prime_subgroup_generator() * &P::ScalarField::rand(rng);
        debug_assert!(res.into_affine().is_in_correct_subgroup_assuming_on_curve());
        res
    }
}

impl<P: Parameters> ToBytes for GroupProjective<P> {
    #[inline]
    fn write<W: Write>(&self, mut writer: W) -> IoResult<()> {
        self.x.write(&mut writer)?;
        self.y.write(&mut writer)?;
        self.z.write(writer)
    }
}

impl<P: Parameters> FromBytes for GroupProjective<P> {
    #[inline]
    fn read<R: Read>(mut reader: R) -> IoResult<Self> {
        let x = P::BaseField::read(&mut reader)?;
        let y = P::BaseField::read(&mut reader)?;
        let z = P::BaseField::read(reader)?;
        Ok(Self::new(x, y, z))
    }
}

impl<P: Parameters> Default for GroupProjective<P> {
    #[inline]
    fn default() -> Self {
        Self::zero()
    }
}

impl<P: Parameters> GroupProjective<P> {
    pub fn new(x: P::BaseField, y: P::BaseField, z: P::BaseField) -> Self {
        Self {
            x,
            y,
            z,
            _params: PhantomData,
        }
    }
}

impl<P: Parameters> Zero for GroupProjective<P> {
    // The point at infinity is always represented by Z = 0.
    #[inline]
    fn zero() -> Self {
        Self::new(P::BaseField::zero(), P::BaseField::one(), P::BaseField::zero())
    }

    // The point at infinity is always represented by
    // Z = 0.
    #[inline]
    fn is_zero(&self) -> bool {
        self.z.is_zero()
    }
}

impl<P: Parameters> ProjectiveCurve for GroupProjective<P> {
    type Affine = GroupAffine<P>;
    type BaseField = P::BaseField;
    type ScalarField = P::ScalarField;

    #[inline]
    fn prime_subgroup_generator() -> Self {
        GroupAffine::prime_subgroup_generator().into()
    }

    #[inline]
    fn is_normalized(&self) -> bool {
        self.is_zero() || self.z.is_one()
    }

    fn batch_normalization(v: &mut [Self]) {
        // Montgomery’s Trick and Fast Implementation of Masked AES
        // Genelle, Prouff and Quisquater
        // Section 3.2

        // First pass: compute [a, ab, abc, ...]
        let mut prod = Vec::with_capacity(v.len());
        let mut tmp = P::BaseField::one();
        for g in v
            .iter_mut()
            // Ignore normalized elements
            .filter(|g| !g.is_normalized())
        {
            tmp.mul_assign(&g.z);
            prod.push(tmp);
        }

        // Invert `tmp`.
        tmp = tmp.inverse().unwrap(); // Guaranteed to be nonzero.

        // Second pass: iterate backwards to compute inverses
        for (g, s) in v
            .iter_mut()
            // Backwards
            .rev()
            // Ignore normalized elements
            .filter(|g| !g.is_normalized())
            // Backwards, skip last element, fill in one for last term.
            .zip(
                prod.into_iter()
                    .rev()
                    .skip(1)
                    .chain(Some(P::BaseField::one())),
            )
        {
            // tmp := tmp * g.z; g.z := tmp * s = 1/z
            let newtmp = tmp * &g.z;
            g.z = tmp * &s;
            tmp = newtmp;
        }

        // Perform affine transformations
        for g in v.iter_mut().filter(|g| !g.is_normalized()) {
            g.x *= &g.z; // x/z^2
            g.y *= &g.z;
            g.z = P::BaseField::one(); // z = 1
        }
    }

    fn double_in_place(&mut self) -> &mut Self {
        if self.is_zero() {
            self
        } else {
            // https://www.hyperelliptic.org/EFD/g1p/auto-shortw-projective.html#doubling-dbl-2007-bl

            // XX = X1^2
            let xx = self.x.square();
            // ZZ = Z1^2
            let zz = self.z.square();
            // w = a*ZZ + 3*XX
            let w = P::mul_by_a(&zz) + &(xx + &xx.double());
            // s = 2*Y1*Z1
            let mut s = self.y * &(self.z);
            s.double_in_place();
            // sss = s^3
            let mut sss = s.square();
            sss *= &s;
            // R = Y1*s
            let r = self.y * &s;
            // RR = R2
            let rr = r.square();
            // B = (X1+R)^2-XX-RR
            let b = (self.x + &r).square() - &xx - &rr;
            // h = w2-2*B
            let h = w.square() - &(b + &b);
            // X3 = h*s
            self.x = h * &s;
            // Y3 = w*(B-h)-2*RR
            self.y = w * &(b - &h) - &(rr + &rr);
            // Z3 = sss
            self.z = sss;

            self
        }
    }

    fn add_assign_mixed(&mut self, other: &Self::Affine) {
        if other.is_zero() {
            return;
        } else if self.is_zero() {
            self.x = other.x;
            self.y = other.y;
            self.z = P::BaseField::one();
            return;
        }
        let mut v = other.x * &self.z;
        let mut u = other.y * &self.z;
        if u == self.y && v == self.x {
            // x1 / z1 == x2 / z2 <==> x1 * z2 == x2 * z1;
            // Here, z2 = 1, so we have x1 == x2 * z1;
            self.double_in_place();
        } else {
            // https://www.hyperelliptic.org/EFD/g1p/auto-shortw-projective.html#addition-madd-1998-cmo
            // u = Y2*Z1-Y1
            u -= &self.y;
            // uu = u^2
            let uu = u.square();
            // v = X2*Z1-X1
            v -= &self.x;
            // vv = v2
            let vv = v.square();
            // vvv = v*vv
            let vvv = v * &vv;
            // r = vv*X1
            let r = vv * &self.x;
            // a = uu*Z1-vvv-2*r
            let a = uu * &self.z - &vvv - &r.double();
            // X3 = v*a
            self.x = v * &a;
            // Y3 = u*(R-A)-vvv*Y1
            self.y = u * &(r - &a) - &(vvv * &self.y);
            // Z3 = vvv*Z1
            self.z = vvv * &self.z;
        }
    }

    fn mul_assign<S: Into<<Self::ScalarField as PrimeField>::BigInt>>(&mut self, other: S) {
        let mut res = Self::zero();

        let mut found_one = false;

        for i in BitIterator::new(other.into()) {
            if found_one {
                res.double_in_place();
            } else {
                found_one = i;
            }

            if i {
                res.add_assign(self);
            }
        }

        *self = res;
    }

    fn into_affine(&self) -> GroupAffine<P> {
        (*self).into()
    }

    fn recommended_wnaf_for_scalar(scalar: <Self::ScalarField as PrimeField>::BigInt) -> usize {
        P::empirical_recommended_wnaf_for_scalar(scalar)
    }

    fn recommended_wnaf_for_num_scalars(num_scalars: usize) -> usize {
        P::empirical_recommended_wnaf_for_num_scalars(num_scalars)
    }
}

impl<P: Parameters> Neg for GroupProjective<P> {
    type Output = Self;

    fn neg(self) -> Self {
        if !self.is_zero() {
            Self::new(self.x, -self.y, self.z)
        } else {
            self
        }
    }
}

impl<'a, P: Parameters> Add<&'a Self> for GroupProjective<P> {
    type Output = Self;

    fn add(self, other: &'a Self) -> Self {
        let mut copy = self;
        copy += other;
        copy
    }
}

impl<'a, P: Parameters> AddAssign<&'a Self> for GroupProjective<P> {
    fn add_assign(&mut self, other: &'a Self) {
        if self.is_zero() {
            *self = *other;
            return;
        }

        if other.is_zero() {
            return;
        }
        // https://www.hyperelliptic.org/EFD/g1p/data/shortw/projective/addition/add-1998-cmo-2

        if self == other {
            self.double_in_place();
        } else {
            // Y1Z2 = Y1*Z2
            let y1z2 = self.y * &other.z;
            // X1Z2 = X1*Z2
            let x1z2 = self.x * &other.z;
            // Z1Z2 = Z1*Z2
            let z1z2 = self.z * &other.z;
            // u = Y2*Z1-Y1Z2
            let u = (self.z * &other.y) - &y1z2;
            // uu = u^2
            let uu = u.square();
            // v = X2*Z1-X1Z2
            let v = (self.z * &other.x) - &x1z2;
            // vv = v^2
            let vv = v.square();
            // vvv = v*vv
            let vvv = v * &vv;
            // R = vv*X1Z2
            let r = vv * &x1z2;
            // A = uu*Z1Z2-vvv-2*R
            let a = (uu * &z1z2) - &(vvv + &r + &r);
            // X3 = v*A
            self.x = v * &a;
            // Y3 = u*(R-A)-vvv*Y1Z2
            self.y = ((r - &a) * &u) - &(vvv * &y1z2);
            // Z3 = vvv*Z1Z2
            self.z = vvv * &z1z2;
        }
    }
}

impl<'a, P: Parameters> Sub<&'a Self> for GroupProjective<P> {
    type Output = Self;

    fn sub(self, other: &'a Self) -> Self {
        let mut copy = self;
        copy -= other;
        copy
    }
}

impl<'a, P: Parameters> SubAssign<&'a Self> for GroupProjective<P> {
    fn sub_assign(&mut self, other: &'a Self) {
        *self += &(-(*other));
    }
}

impl<'a, P: Parameters> Mul<&'a P::ScalarField> for GroupProjective<P> {
    type Output = Self;

    fn mul(self, other: &'a P::ScalarField) -> Self {
        let mut copy = self;
        copy *= other;
        copy
    }
}

impl<'a, P: Parameters> MulAssign<&'a P::ScalarField> for GroupProjective<P> {
    fn mul_assign(&mut self, other: &'a P::ScalarField) {
        <GroupProjective<P> as ProjectiveCurve>::mul_assign(self, other.into_repr());
    }
}

// The affine point X, Y is represented in the jacobian
// coordinates with Z = 1.
impl<P: Parameters> From<GroupAffine<P>> for GroupProjective<P> {
    fn from(p: GroupAffine<P>) -> GroupProjective<P> {
        if p.is_zero() {
            Self::zero()
        } else {
            Self::new(p.x, p.y, P::BaseField::one())
        }
    }
}

// The projective point X, Y, Z is represented in the affine
// coordinates as X/Z^2, Y/Z^3.
impl<P: Parameters> From<GroupProjective<P>> for GroupAffine<P> {
    fn from(p: GroupProjective<P>) -> GroupAffine<P> {
        if p.is_zero() {
            GroupAffine::zero()
        } else if p.z.is_one() {
            // If Z is one, the point is already normalized.
            GroupAffine::new(p.x, p.y, false)
        } else {
            // Z is nonzero, so it must have an inverse in a field.
            let z_inv = p.z.inverse().unwrap();
            let x = p.x * &z_inv;
            let y = p.y * &z_inv;
            GroupAffine::new(x, y, false)
        }
    }
}

impl_sw_curve_serializer!(Parameters);<|MERGE_RESOLUTION|>--- conflicted
+++ resolved
@@ -79,7 +79,6 @@
         }
         res
     }
-<<<<<<< HEAD
 
     /// Checks that the current point is on the elliptic curve.
     pub fn is_on_curve(&self) -> bool {
@@ -92,8 +91,6 @@
             y2 == x3b
         }
     }
-=======
->>>>>>> a484e440
 }
 
 impl<P: Parameters> Zero for GroupAffine<P> {
